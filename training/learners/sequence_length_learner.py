--- conflicted
+++ resolved
@@ -6,13 +6,8 @@
 class SequenceLengthLearner:
     def __init__(self, gamma_lambda_learner_for_seq, max_seq_len):
         self.max_seq_len = max_seq_len
-<<<<<<< HEAD
-        self.min_seq_len = max_seq_len // 2  # Minimum sequence length set to 1/4 of max_seq_len
-        self.input_seq_len = max_seq_len  # Initially set to max_seq_len; updated based on learnings
-=======
         self.min_seq_len = max_seq_len // 4  # Minimum sequence length set to 1/4 of max_seq_len
         self.input_seq_len = max_seq_len // 2  # Initially set to max_seq_len; updated based on learnings
->>>>>>> a8c1e9b9
         self.gamma_lambda_learner_for_seq = gamma_lambda_learner_for_seq
         self.init_half_seq_len = False
         
