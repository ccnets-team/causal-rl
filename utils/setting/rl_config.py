from nn.gpt import GPT
from nn.network_utils import ModelParams

class TrainingParameters:
    # Initialize training parameters for a reinforcement learning model.
    def __init__(self, batch_size=64, replay_ratio=1, train_interval=1, max_steps=100000, buffer_size=320000):
        self.batch_size = batch_size  # Number of samples processed before model update; larger batch size can lead to more stable but slower training.
        self.replay_ratio = replay_ratio  # Ratio for how often past experiences are reused in training (batch size / samples per step).
        self.train_interval = train_interval  # Frequency of training updates, based on the number of explorations before each update.
        self.max_steps = max_steps  # Maximum number of steps for the exploration phase. This defines the period over which the exploration strategy is applied.
        self.buffer_size = buffer_size  # Total size of the memory buffer, impacting how many past experiences can be stored.
        # Note: Training begins only after the replay buffer is filled to its full capacity.

class AlgorithmParameters:
    # Initialize algorithm parameters
<<<<<<< HEAD
    def __init__(self, gamma = 0.99, lambd = 0.9, max_seq_len=16, use_deterministic=False):
=======
    def __init__(self, gamma = 0.99, lambd = 0.95, max_seq_len=16, use_deterministic=False):
>>>>>>> a8c1e9b9
        self.max_seq_len = max_seq_len  
        self.gamma = gamma  # Discount factor for future rewards, determining the importance of future rewards in the current state.
        self.lambd = lambd  # Lambda value for generalized advantage estimation (GAE), balancing bias and variance in the estimation of the advantage function.
        # Defines the maximum input sequence length for the Critic, Actor, and Reverse-environment GPT models for causal learning.
        # This parameter sets the scope of historical and future context that the models can utilize for learning the state transition between current states and future states.
        self.use_deterministic = use_deterministic  # Determines whether to use deterministic actions during training/evaluation.

class NetworkParameters:
    def __init__(self, num_layers=5, d_model=256, dropout=0.02, network_type=GPT):
        self.critic_network = network_type  # Selected model-based network used for the critic.
        self.actor_network = network_type  # Selected model-based network used for the actor.
        self.rev_env_network = network_type  # Selected model-based network for reverse environment modeling.
        self.critic_params = ModelParams(d_model=d_model, num_layers=num_layers, dropout=dropout)  # Parameters for the critic network.
        self.actor_params = ModelParams(d_model=d_model, num_layers=num_layers, dropout=dropout)  # Parameters for the actor network.
        self.rev_env_params = ModelParams(d_model=d_model - d_model//4, num_layers=num_layers, dropout=0.0)  # Parameters for the reverse environment network.

class OptimizationParameters:
    # Initialize optimization parameters
    def __init__(self, lr=1e-4, decay_rate_100k=0.1, scheduler_type='exponential', tau=0.1, use_target_network=True, clip_grad_range=None, max_grad_norm=1.0): 
        self.lr = lr  # Learning rate for optimization algorithms, crucial for convergence.
        self.decay_rate_100k = decay_rate_100k  # Decay rate for the learning rate every 100k steps.
        self.scheduler_type = scheduler_type  # Type of learning rate scheduler: 'linear', 'exponential', or 'cyclic'.
        self.tau = tau  # Target network update rate, used in algorithms with target networks.
        self.use_target_network = use_target_network  # Flag to determine whether to use target networks for stability.
        self.clip_grad_range = clip_grad_range  # Range for clipping gradients, preventing exploding gradients.
        self.max_grad_norm = max_grad_norm  # L2 norm threshold for gradient clipping to prevent exploding gradients.

class NormalizationParameters:
    def __init__(self, state_normalizer='running_mean_std', reward_normalizer=None, sum_reward_normalizer='running_mean_std', advantage_normalizer=None):
        self.state_normalizer = state_normalizer  # Defines the method for normalizing state values, using approaches like 'running_mean_std' or 'None'.
        self.reward_normalizer = reward_normalizer  # Defines the method for normalizing reward values, using approaches like 'running_mean_std' or 'None'.
        self.sum_reward_normalizer = sum_reward_normalizer  # Defines the method for normalizing reward values, using approaches like 'running_mean_std' or 'None'.
        self.advantage_normalizer = advantage_normalizer  # Defines the method for normalizing advantage values, using approaches like 'running_abs_mean', 'L1_norm', 'batch_norm', or 'None'.<|MERGE_RESOLUTION|>--- conflicted
+++ resolved
@@ -13,11 +13,7 @@
 
 class AlgorithmParameters:
     # Initialize algorithm parameters
-<<<<<<< HEAD
-    def __init__(self, gamma = 0.99, lambd = 0.9, max_seq_len=16, use_deterministic=False):
-=======
     def __init__(self, gamma = 0.99, lambd = 0.95, max_seq_len=16, use_deterministic=False):
->>>>>>> a8c1e9b9
         self.max_seq_len = max_seq_len  
         self.gamma = gamma  # Discount factor for future rewards, determining the importance of future rewards in the current state.
         self.lambd = lambd  # Lambda value for generalized advantage estimation (GAE), balancing bias and variance in the estimation of the advantage function.
