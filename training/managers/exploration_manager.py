import torch

def compute_lin_decay_factor(initial_exploration, min_exploration, max_steps, decay_percentage):
    decay_steps = decay_percentage * max_steps
    return (min_exploration - initial_exploration) / decay_steps

def compute_exp_decay_factor(initial_exploration, min_exploration, max_steps, decay_percentage):
    decay_steps = decay_percentage * max_steps
    return (min_exploration / initial_exploration) ** (1/decay_steps)

class ExplorationUtils:
    def __init__(self, gpt_seq_length, max_steps, device):
        self.device = device
        self.decay_percentage = None
        self.decay_factor = None
        # Default exploration rate at the start of training. High value (1.0) promotes initial random exploration.
        self.initial_exploration = 1.0
        # Minimum exploration rate, ensuring some level of exploration is maintained throughout training.
        self.min_exploration = 0.01
        # Defines the rate at which exploration decreases. A value of 0.8 means 80% of initial exploration will be reduced over max_steps.
        self.decay_percentage = 0.8
        # Default decay mode. 'linear' means exploration rate decreases linearly over time.
        self.decay_factor = compute_lin_decay_factor(self.initial_exploration, self.min_exploration, max_steps, self.decay_percentage)
        
<<<<<<< HEAD
        self.max_sample_ratio = 4
=======
>>>>>>> 19bdb14f
        self.decay_mode = 'linear'
        self.exploration_rate = self.initial_exploration

        self.min_sample_ratio = 1
        self.max_sample_ratio = gpt_seq_length
        self.sequence_lengths = torch.arange(1, gpt_seq_length + 1, device=self.device)
        self.start_ratios = torch.full_like(self.sequence_lengths, fill_value=1)  # Starting from even chance for minimum length
        self.end_ratios = torch.pow(self.sequence_lengths.float(), 2)  # Ending with linear favoring towards longer lengths
            
    def update_exploration_rate(self):  
        if self.decay_mode == "linear":
            self.exploration_rate = max(self.exploration_rate + self.decay_factor, self.min_exploration)
        elif self.decay_mode == "exponential":
            self.exploration_rate = max(self.decay_factor * self.exploration_rate, self.min_exploration)

    def get_exploration_rate(self):
        return self.exploration_rate

    def sample_padding_lengths(self, batch_size, gpt_seq_length):
        """
        Dynamically samples sequence lengths, with a bias towards longer sequences as training progresses. 
        This approach is designed to gradually increase the probability of selecting longer sequence lengths, 
        thereby encouraging the model to adapt to and explore the complexities of more extended sequences over time. 
        The adjustment of sampling probabilities is guided by the exploration rate, 
        which is tuned to strike a balance between exploring the potential of longer sequences and exploiting the benefits of previously identified advantageous lengths. 
        This method aims to enhance the model's exposure to a wider range of sequence lengths, with a particular emphasis on extending its competency over longer sequences, 
        which are typically more challenging but potentially more informative.
        """        
        max_seq_length = gpt_seq_length
        
        # Calculate a weighted preference for each sequence length, influenced by the exploration rate.
        # This encourages the model to explore a variety of sequence lengths over time.
<<<<<<< HEAD
        adjusted_ratios = torch.pow(sequence_ratios, 1 + self.max_sample_ratio * (1 - self.exploration_rate))
=======
        adjusted_ratios = self.exploration_rate * self.start_ratios + (1 - self.exploration_rate) * self.end_ratios
>>>>>>> 19bdb14f
        
        # Normalize adjusted ratios to get probabilities for sampling.
        sequence_probs = adjusted_ratios / adjusted_ratios.sum()
        
        # Sample sequence lengths based on the computed probabilities.
        sampled_indices = torch.multinomial(sequence_probs, batch_size, replacement=True)
        
        sampled_lengths = self.sequence_lengths[sampled_indices]
        
        padding_seq_length = max_seq_length - sampled_lengths
        
        # Ensure sampled lengths are within the specified range.
        return torch.clamp(padding_seq_length, 0, max_seq_length - 1)
    
    def get_padding_lengths(self, padding_mask):
        cur_padding_lengths = padding_mask.size(1) - torch.sum(padding_mask, dim=1)
        return cur_padding_lengths
    
    def apply_sequence_masking(self, padding_mask):
        """
        Identifies positions within the padding mask that should be updated to reflect 
        the dynamically sampled sequence lengths. This process involves determining which 
        parts of each sequence are considered 'padding' based on the sampled lengths.
        """
        batch_size = padding_mask.size(0)
        max_seq_length = padding_mask.size(1)
        cur_padding_lengths = self.get_padding_lengths(padding_mask)
        
        padding_lengths = self.sample_padding_lengths(batch_size, max_seq_length)
        
        # Calculate the number of padding slots needed for each sequence.
        range_tensor = torch.arange(max_seq_length, device=self.device).expand_as(padding_mask)
        # Determine which slots will be marked as padding.
        sampled_padding_slots = range_tensor < padding_lengths.unsqueeze(1)

        padding_mask[sampled_padding_slots] = 0.0

        applied_padding_lengths = torch.max(cur_padding_lengths, padding_lengths)

        return padding_mask, applied_padding_lengths<|MERGE_RESOLUTION|>--- conflicted
+++ resolved
@@ -22,10 +22,6 @@
         # Default decay mode. 'linear' means exploration rate decreases linearly over time.
         self.decay_factor = compute_lin_decay_factor(self.initial_exploration, self.min_exploration, max_steps, self.decay_percentage)
         
-<<<<<<< HEAD
-        self.max_sample_ratio = 4
-=======
->>>>>>> 19bdb14f
         self.decay_mode = 'linear'
         self.exploration_rate = self.initial_exploration
 
@@ -58,11 +54,7 @@
         
         # Calculate a weighted preference for each sequence length, influenced by the exploration rate.
         # This encourages the model to explore a variety of sequence lengths over time.
-<<<<<<< HEAD
-        adjusted_ratios = torch.pow(sequence_ratios, 1 + self.max_sample_ratio * (1 - self.exploration_rate))
-=======
         adjusted_ratios = self.exploration_rate * self.start_ratios + (1 - self.exploration_rate) * self.end_ratios
->>>>>>> 19bdb14f
         
         # Normalize adjusted ratios to get probabilities for sampling.
         sequence_probs = adjusted_ratios / adjusted_ratios.sum()
