import torch
from training.managers.training_manager import TrainingManager 
from training.managers.normalization_manager import NormalizationUtils 
from training.managers.exploration_manager import ExplorationUtils 
from abc import abstractmethod
from utils.structure.env_config import EnvConfig
from utils.setting.rl_params import RLParameters
from .trainer_utils import masked_tensor_reduction, create_padding_mask_before_dones, create_train_sequence_mask, apply_sequence_mask, GradScaler
from .learnable_td import LearnableTD
UPDATE_LEARNABLE_TD_INTERVAL = 10

class BaseTrainer(TrainingManager, NormalizationUtils, ExplorationUtils):
    def __init__(self, env_config: EnvConfig, rl_params: RLParameters, networks, target_networks, device):
        self._unpack_rl_params(rl_params)
        self._init_trainer_specific_params()

        self.learnable_td = LearnableTD(self.gpt_seq_length, self.discount_factor, self.advantage_lambda, device)
        
        # Initializing the training manager with the networks involved in the learning process
        self._init_training_manager(networks, target_networks, device)
        self._init_normalization_utils(env_config, device)
        self._init_exploration_utils(self.gpt_seq_length)
  
        self.train_iter = 0

    def _unpack_rl_params(self, rl_params):
        (self.training_params, self.algorithm_params, self.network_params, 
         self.optimization_params, self.normalization_params) = rl_params

    def _init_training_manager(self, networks, target_networks, device):
        # Use 'learning_networks' to emphasize the networks' role in the learning process
        learning_networks = networks + [self.learnable_td]
        # Constructing learning parameters for each network, including the learnable_td with adjusted parameters
        learning_param_list = [
            {'lr': self.optimization_params.lr, 'decay_rate_100k': self.optimization_params.decay_rate_100k,
             'scheduler_type': self.optimization_params.scheduler_type, 
             'clip_grad_range': self.optimization_params.clip_grad_range, 
             'max_grad_norm': self.optimization_params.max_grad_norm}
            for _ in networks
        ]
        
        # Adjusting parameters for learnable_td
        learnable_td_params = {
            'lr': self.optimization_params.lr * UPDATE_LEARNABLE_TD_INTERVAL,
            'decay_rate_100k': self.optimization_params.decay_rate_100k,
            'scheduler_type': self.optimization_params.scheduler_type,
            'clip_grad_range': self.optimization_params.clip_grad_range if self.optimization_params.clip_grad_range is not None else self.optimization_params.max_grad_norm, 
            'max_grad_norm': None # Explicitly set to None if not using max_grad_norm for learnable_td_params
        }            

        learning_param_list.append(learnable_td_params)
        
        TrainingManager.__init__(self, learning_networks, target_networks, learning_param_list, self.optimization_params.tau, self.total_iterations)
        self.device = device

    def _init_normalization_utils(self, env_config, device):
        NormalizationUtils.__init__(self, env_config.state_size, self.normalization_params, self.gpt_seq_length, device)

    def _init_exploration_utils(self, gpt_seq_length):
        self.decay_mode = self.optimization_params.scheduler_type
        ExplorationUtils.__init__(self, gpt_seq_length, self.total_iterations, self.device)

    def _init_trainer_specific_params(self):
        self.gpt_seq_length = self.algorithm_params.gpt_seq_length 
        self.td_seq_length = self.algorithm_params.td_seq_length 
        self.advantage_lambda = self.algorithm_params.advantage_lambda
        self.discount_factor = self.algorithm_params.discount_factor
        self.use_deterministic = self.algorithm_params.use_deterministic
        self.use_masked_exploration = self.algorithm_params.use_masked_exploration 
        self.reduction_type = 'cross'

        self.training_start_step = self._compute_training_start_step()
        self.total_iterations = max(self.training_params.max_steps - self.training_start_step, 0)//self.training_params.train_interval

    def _compute_training_start_step(self):
        batch_size_ratio = self.training_params.batch_size / self.training_params.replay_ratio
        training_start_step = self.training_params.buffer_size // int(batch_size_ratio)
        return training_start_step
    
    def init_train(self):
        self.set_train(training=True)
        
        with torch.no_grad():
            self.learnable_td.update_sum_reward_weights()
  
    def update_step(self):
        """
        Executes a series of update operations essential for the training iteration.

        This function orchestrates the training process by sequentially:
        1. Clipping gradients to prevent exploding gradient issues, ensuring stable training.
        2. Updating the model's optimizers, applying the computed gradients to adjust model parameters.
        3. Updating target networks, which are used in certain RL algorithms to provide stable targets for learning.
        4. Adjusting learning rates through schedulers, optimizing the training efficiency over time.
        5. Modifying the exploration rate, crucial for balancing exploration and exploitation in RL.
        6. Incrementing the training iteration counter, tracking the progress of the training process.

        Each step plays a vital role in maintaining the health and effectiveness of the training loop, 
        contributing to the overall performance and convergence of the learning algorithm.
        """
        self.clip_gradients()         # Prevents exploding gradients.
        self.update_optimizers()      # Applies gradients to adjust model parameters.
        self.update_target_networks() # Updates target networks for stable learning targets.
        self.update_schedulers()      # Adjusts learning rates for optimal training.
        self.update_exploration_rate()# Modifies exploration rate for effective exploration-exploitation balance.
        self.train_iter += 1          # Tracks training progress.
                
    def should_update_learnable_td(self):
        """
        Checks if learnable TD parameters should be updated based on the current training iteration.
        Returns:
            bool: True if it's time to update learnable TD parameters; False otherwise.
        """
        return self.train_iter % UPDATE_LEARNABLE_TD_INTERVAL == 0
        
    def select_tensor_reduction(self, tensor, mask=None):
        """
        Applies either masked_tensor_reduction or adaptive_masked_tensor_reduction 
        based on the specified reduction type.

        :param tensor: The input tensor to be reduced.
        :param mask: The mask tensor indicating the elements to consider in the reduction.
        :reduction_type: Type of reduction to apply ('batch', 'seq', or 'all').
        :return: The reduced tensor.
        """
        
        if mask is not None:
            return masked_tensor_reduction(tensor, mask, reduction=self.reduction_type)
        else:
            if self.reduction_type == 'none':
                return tensor
            else:
                return tensor.mean()

    def calculate_value_loss(self, estimated_value, expected_value, mask=None):
        """
        Calculates the value loss as the squared difference between estimated and expected values.
        This loss reflects the accuracy of the model's value predictions against the target values,
        where a lower loss indicates better prediction accuracy.

        :param estimated_value: The value estimated by the model.
        :param expected_value: The target value, typically computed from rewards and future values.
        :param mask: Optional mask to exclude certain elements from loss calculation, e.g., padded elements.
        :return: The reduced value loss, after applying optional masking and reduction over the tensor.
        """
        # Compute squared error, a common choice for regression tasks, providing a smooth gradient for optimization.
        if self.should_update_learnable_td():
            squared_error = (estimated_value - expected_value).square()
        else:
            squared_error = (estimated_value - expected_value.detach()).square()
            
        # Reduce the squared error tensor to a scalar loss value, applying optional masking to focus loss calculation.
        reduced_loss = self.select_tensor_reduction(squared_error, mask)

        return reduced_loss

    def select_train_sequence(self, trajectory):
        """
        Selects a segment from the trajectory for training, tailored to the model's input requirements. This method is 
        crucial for handling trajectories of length 'gpt_td_seq_length', which is intentionally longer than 'gpt_seq_length' 
        to provide additional context for TD calculations. It identifies the valid portion of these extended trajectories, 
        starting from the last non-padded point and moving backward, and selects a segment of size 'gpt_seq_length'. If 
        the valid portion is shorter than 'gpt_seq_length', the selection includes padding towards the beginning.

        This strategy ensures consistent input size while maximizing the use of relevant experience and accommodating 
        the extended context provided by 'gpt_td_seq_length'. The method effectively balances the need for fixed-length 
        inputs and the desire to capture as much meaningful data as possible within each training sequence.

        :param trajectory: A tuple containing the trajectory's components (states, actions, rewards, next_states, dones).
                        The trajectory is expected to be of 'gpt_td_seq_length', providing a larger context for selection.
        :param padding_mask: A tensor indicating valid (1) and padded (0) parts of the trajectory, shape [B, S, 1],
                            where B is the batch size, and S is the sequence length ('gpt_td_seq_length').
        :return: A tuple of selected and masked trajectory components (states, actions, rewards, next_states, dones, 
                padding_mask), each trimmed to 'gpt_seq_length' to fit the model's input specifications.
        """
        states, actions, rewards, next_states, dones = trajectory
        padding_mask = create_padding_mask_before_dones(dones)

        train_seq_length = self.gpt_seq_length
        train_seq_mask, selection_end_idx = create_train_sequence_mask(padding_mask, train_seq_length)

        # Apply the mask to each trajectory component
        sel_states = apply_sequence_mask(states, train_seq_mask, train_seq_length)
        sel_actions = apply_sequence_mask(actions, train_seq_mask, train_seq_length)
        sel_rewards = apply_sequence_mask(rewards, train_seq_mask, train_seq_length)
        sel_next_states = apply_sequence_mask(next_states, train_seq_mask, train_seq_length)
        sel_dones = apply_sequence_mask(dones, train_seq_mask, train_seq_length)
        sel_padding_mask = apply_sequence_mask(padding_mask, train_seq_mask, train_seq_length)
        
        end_value = self.calculate_sequence_end_value(trajectory, selection_end_idx)
        return sel_states, sel_actions, sel_rewards, sel_next_states, sel_dones, sel_padding_mask, end_value

    def calculate_sequence_end_value(self, trajectory, selection_end_idx):
        """
        Computes the future value for TD calculations from the terminal segment of a trajectory sampled at 'gpt_td_seq_length'.
        This extended trajectory length allows for the division of the sequence into two parts: the front part, used for training,
        and the rear part, of the same length as 'gpt_seq_length', designated for TD computation. The sequence is considered valid
        from the right side (end of the episode) towards the left, ensuring the inclusion of meaningful end-of-episode data.

        This function focuses on the rear part of the trajectory, calculating the expected future return from the final state(s) 
        in the context of TD updates. The selection of the sequence for this computation is based on the valid portion extending 
        leftward from the end of the episode, incorporating any necessary padding to meet the 'gpt_seq_length' if the valid 
        portion is shorter.

        :param trajectory: A tuple containing the trajectory's components (states, actions, rewards, next_states, dones),
                        sampled to 'gpt_td_seq_length' to provide sufficient context for both training and TD computation.
        :param selection_end_idx: The index marking the division between the training and TD computation segments within
                                the 'gpt_td_seq_length', facilitating precise extraction of the terminal segment for value calculation.
        :return: A tensor of the discounted future value from the terminal sequence segment,
                critical for computing expected values and advantages in `compute_values`.
        """
        _, _, rewards, next_states, dones = trajectory
        gpt_seq_length = self.gpt_seq_length
        td_seq_length = self.td_seq_length
        diff_seq_length = td_seq_length - gpt_seq_length
        start_seq_idx = gpt_seq_length - diff_seq_length
        end_seq_idx = gpt_seq_length
        
        # Extract the last segment of the trajectory based on the training sequence length
        last_segment = slice(-gpt_seq_length, None)
        last_next_states = next_states[:, last_segment]
        last_dones = dones[:, last_segment]
        last_rewards = rewards[:, last_segment]

        # Calculate future values for the last states and construct trajectory values for lambda returns calculation
        last_padding_mask = create_padding_mask_before_dones(last_dones)
        future_values = self.trainer_calculate_future_value(last_next_states, last_padding_mask)
        trajectory_values = torch.cat([torch.zeros_like(future_values[:, :1]), future_values], dim=1)

        # Optimize trajectory adjustments for TD calculations by focusing on the differential segment (`td_seq_length` - `gpt_seq_length`). 
        adjusted_trajectory_values = trajectory_values[:, -(diff_seq_length + 1):]
        adjusted_last_rewards = last_rewards[:, -diff_seq_length:]
        adjusted_last_dones = last_dones[:, -diff_seq_length:]
        adjusted_padding_mask = last_padding_mask[:, -diff_seq_length:]
        
        # Calculate expected value and sum of rewards for the terminal segment of the trajectory
        expected_value, sum_rewards = self.learnable_td.calculate_lambda_returns(
            adjusted_trajectory_values, adjusted_last_rewards, adjusted_last_dones, seq_range=(start_seq_idx, end_seq_idx))
        
        with torch.no_grad():
            # Retrieve normalized sum reward weights for the given sequence range
            sum_reward_weights = self.learnable_td.get_sum_reward_weights(seq_range=(start_seq_idx, end_seq_idx), padding_mask=adjusted_padding_mask)

            # Normalize sum rewards with the adjusted mask and weights
            normalized_sum_rewards = self.normalize_sum_rewards(sum_rewards, adjusted_padding_mask, seq_range=(start_seq_idx, end_seq_idx)) * sum_reward_weights

        # Correct the expected value to align with the length of sum_rewards and normalized_sum_rewards
        expected_value[:, :-1, :] = expected_value[:, :-1, :] - sum_rewards + normalized_sum_rewards
    
        # Select the appropriate future value using end_select_idx
        target_idx = (selection_end_idx - gpt_seq_length).flatten()
        batch_idx = torch.arange(0, next_states.size(0), device=self.device)
        discounted_future_value = expected_value[batch_idx, target_idx].unsqueeze(-1)
        
        return discounted_future_value
        
<<<<<<< HEAD
    def compute_expected_value(self, states: torch.Tensor, rewards: torch.Tensor, dones: torch.Tensor, padding_mask: torch.Tensor, future_value: torch.Tensor):
=======
    def compute_expected_value(self, states: torch.Tensor, rewards: torch.Tensor, dones: torch.Tensor, padding_mask: torch.Tensor, end_value: torch.Tensor):
>>>>>>> d1a854a0
        """
        Computes the expected value for each state in a batch, utilizing future values and rewards.
        This function prepares the groundwork for advantage calculation by providing a baseline of expected returns,
        which are essential for evaluating the relative benefit of actions taken in each state.
        The inputs are 3D tensors with dimensions [Batch Size, Sequence Length, Feature Dimension], where Batch Size
        is the number of sequences, Sequence Length is the number of steps in each sequence, and Feature Dimension
        represents the dimensionality of states, rewards, and dones, except for the end_value which has dimensions [B, 1, Value Dim].

        :param states: A 3D tensor of states from the environment [B, Seq, State Dim].
        :param rewards: A 3D tensor of rewards obtained after executing actions from the states [B, Seq, 1].
        :param dones: A 3D tensor indicating whether a state is terminal (1 if true, 0 otherwise) [B, Seq, 1].
        :param padding_mask: A 3D mask tensor indicating valid states to consider, used to exclude padding in batched operations [B, Seq, 1].
        :param end_value: A 3D tensor representing the last future value predicted by the model for each sequence, used for calculating the return from the final state [B, 1, Value Dim].
        :return: The expected value for each state, adjusted with the normalized sum of rewards [B, Seq, Value Dim].
        """
    
        gpt_seq_length = self.gpt_seq_length
        # Calculate future values from the model, used to estimate the expected return from each state.
        target_values = self.trainer_calculate_future_value(states, padding_mask)
        
        # Prepare trajectory values for lambda returns calculation, initializing the sequence with zeros.
        trajectory_values = torch.cat([target_values, end_value], dim=1)
        
        # Calculate expected values and sum of rewards using lambda returns method,
        # which blends immediate rewards with future values for a balanced estimate.
        expected_value, sum_rewards = self.learnable_td.calculate_lambda_returns(trajectory_values, rewards, dones, seq_range = (0, gpt_seq_length))
        # Trim the last timestep from expected_value to match the length of sum_rewards.
        # This step ensures both tensors have consistent dimensions for subsequent calculations,
        # as lambda_returns method produces an n+1 length for expected_value, while sum_rewards is n.
        expected_value = expected_value[:, :-1, :]
        
        with torch.no_grad():
            sum_reward_weights = self.learnable_td.get_sum_reward_weights(seq_range = (0, gpt_seq_length))
            # Normalize the sum of rewards, applying the mask to handle valid sequence lengths.
<<<<<<< HEAD
            normalized_sum_rewards = self.normalize_sum_rewards(sum_rewards, padding_mask) * self.sum_reward_weights
            
            # Correct the expected value by adjusting with the normalized sum of rewards.
            expected_value = expected_value - sum_rewards + normalized_sum_rewards
        
        return expected_value   
      
    def compute_advantage(self, estimated_value: torch.Tensor, expected_value: torch.Tensor, padding_mask: torch.Tensor):
        
        with torch.no_grad():
            # Calculate the advantage as the difference between corrected expected values and model estimates.
            # This measures how much better (or worse) an action is compared to the policy's average action.
            advantage = (expected_value - estimated_value)
=======
            normalized_sum_rewards = self.normalize_sum_rewards(sum_rewards, padding_mask, seq_range = (0, gpt_seq_length)) * sum_reward_weights
        
        # Correct the expected value by adjusting with the normalized sum of rewards.
        expected_value = expected_value - sum_rewards + normalized_sum_rewards

        return expected_value
                
    def compute_advantage(self, estimated_value: torch.Tensor, expected_value: torch.Tensor, padding_mask: torch.Tensor):
        """
        Calculates the advantage, which measures the benefit of taking specific actions from given states over the policy's average prediction for those states.
        This is determined by comparing the expected value of actions, as computed from actual outcomes and future predictions, against the value estimated by the model.

        :param estimated_value: A 3D tensor of value estimates for each state as predicted by the model. This tensor has dimensions [B, Seq, Value Dim],
                                where Value Dim typically equals 1, representing the predicted value of each state within the sequence.
        :param expected_value: A 3D tensor of expected values for each state, computed considering future rewards and values, with dimensions [B, Seq, Value Dim].
                            This tensor provides the baseline against which the estimated value is compared to calculate the advantage.
        :param padding_mask: A 3D mask tensor used to identify valid states and exclude padding when processing batches, with dimensions [B, Seq, 1].
                            The mask ensures that only valid sequence elements contribute to the advantage calculation, improving the accuracy of training signals.
        :return: The normalized advantage for each state-action pair within the sequences, indicating the relative effectiveness of actions taken. 
                The output is a 3D tensor with dimensions [B, Seq, Value Dim], where each element reflects the calculated advantage for the corresponding state.
        """
        # Determine the computation mode based on the update status of learnable TD parameters.
        # If TD parameters are being updated, detach only the estimated value to emphasize the learning signal from actual outcomes.
        # Otherwise, detach both to stabilize the learning against a static baseline.
        if self.should_update_learnable_td():
            advantage = (expected_value - estimated_value.detach())
        else:
            advantage = (expected_value.detach() - estimated_value.detach())
>>>>>>> d1a854a0
            
        # Normalize the advantage to enhance training stability, ensuring consistent gradient scales.
        advantage = self.normalize_advantage(advantage, padding_mask)

        if self.should_update_learnable_td():
            # When TD parameters are being updated, apply gradient scaling to the advantage calculation.
            advantage = GradScaler.apply(advantage, -1)
        else:
            # Proceed without gradient scaling when TD parameters are not being updated.
            advantage = advantage  # This line is effectively a no-op and could be omitted for clarity.

        return advantage

    @abstractmethod
    def get_action(self, state, mask = None, training: bool = False):
        pass

    @abstractmethod
    def trainer_calculate_future_value(self, next_state, mask = None):
        pass<|MERGE_RESOLUTION|>--- conflicted
+++ resolved
@@ -254,11 +254,7 @@
         
         return discounted_future_value
         
-<<<<<<< HEAD
-    def compute_expected_value(self, states: torch.Tensor, rewards: torch.Tensor, dones: torch.Tensor, padding_mask: torch.Tensor, future_value: torch.Tensor):
-=======
     def compute_expected_value(self, states: torch.Tensor, rewards: torch.Tensor, dones: torch.Tensor, padding_mask: torch.Tensor, end_value: torch.Tensor):
->>>>>>> d1a854a0
         """
         Computes the expected value for each state in a batch, utilizing future values and rewards.
         This function prepares the groundwork for advantage calculation by providing a baseline of expected returns,
@@ -293,21 +289,6 @@
         with torch.no_grad():
             sum_reward_weights = self.learnable_td.get_sum_reward_weights(seq_range = (0, gpt_seq_length))
             # Normalize the sum of rewards, applying the mask to handle valid sequence lengths.
-<<<<<<< HEAD
-            normalized_sum_rewards = self.normalize_sum_rewards(sum_rewards, padding_mask) * self.sum_reward_weights
-            
-            # Correct the expected value by adjusting with the normalized sum of rewards.
-            expected_value = expected_value - sum_rewards + normalized_sum_rewards
-        
-        return expected_value   
-      
-    def compute_advantage(self, estimated_value: torch.Tensor, expected_value: torch.Tensor, padding_mask: torch.Tensor):
-        
-        with torch.no_grad():
-            # Calculate the advantage as the difference between corrected expected values and model estimates.
-            # This measures how much better (or worse) an action is compared to the policy's average action.
-            advantage = (expected_value - estimated_value)
-=======
             normalized_sum_rewards = self.normalize_sum_rewards(sum_rewards, padding_mask, seq_range = (0, gpt_seq_length)) * sum_reward_weights
         
         # Correct the expected value by adjusting with the normalized sum of rewards.
@@ -336,7 +317,6 @@
             advantage = (expected_value - estimated_value.detach())
         else:
             advantage = (expected_value.detach() - estimated_value.detach())
->>>>>>> d1a854a0
             
         # Normalize the advantage to enhance training stability, ensuring consistent gradient scales.
         advantage = self.normalize_advantage(advantage, padding_mask)
