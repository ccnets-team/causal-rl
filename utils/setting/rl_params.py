--- conflicted
+++ resolved
@@ -31,11 +31,7 @@
 
 class OptimizationParameters:
     # Initialize optimization parameters
-<<<<<<< HEAD
-    def __init__(self, lr=5e-5, lr_decay_ratio=1e-1, tau=1e-1, use_target_network=True, clip_grad_range=1.0): 
-=======
     def __init__(self, lr=5e-5, lr_decay_ratio=2e-1, tau=1e-1, use_target_network=True, clip_grad_range=None): 
->>>>>>> 340641b8
         self.lr = lr  # Learning rate for optimization algorithms, crucial for convergence.
         self.lr_decay_ratio = lr_decay_ratio  # Ratio for learning rate decay over the course of training.
         self.tau = tau  # Target network update rate, used in algorithms with target networks.
