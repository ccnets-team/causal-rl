import torch
import torch.optim as optim
from torch.optim.lr_scheduler import _LRScheduler, CyclicLR
from ..learnable_td import LearnableTD

LR_CYCLE_SIZE = 20000
STEPS_100K = 100000  # Represents the number of steps over which decay is applied

class LinearDecayLR(_LRScheduler):
    def __init__(self, optimizer, total_steps, decay_rate_100k, last_epoch=-1):
        self.total_steps = total_steps
        # Calculate the final learning rate multiplier considering the total steps
        self.final_lr_multiplier = pow(decay_rate_100k, total_steps / STEPS_100K)
        super(LinearDecayLR, self).__init__(optimizer, last_epoch)

    def get_lr(self):
        # Calculate the proportional step for the current epoch relative to total_steps
        proportional_step = min(self.last_epoch / self.total_steps, 1)
        # Linearly interpolate the learning rate towards the final_lr_multiplier
        lr_decay = 1 - proportional_step + (self.final_lr_multiplier * proportional_step)
        return [base_lr * lr_decay for base_lr in self.base_lrs]

class TrainingManager:
    def __init__(self, networks, target_networks, learning_param_list, tau, total_iterations):

        self._optimizers = []
        self._schedulers = []
        self._clip_grad_ranges = []
        self._max_grad_norms = []
        for network, learning_param in zip(networks, learning_param_list):
            # Extract learning parameters
            lr = float(learning_param['lr'])
            decay_rate_100k = float(learning_param['decay_rate_100k'])
            scheduler_type = learning_param['scheduler_type']
            clip_grad_range = learning_param['clip_grad_range']
            max_grad_norm = learning_param['max_grad_norm']

            if network is None:
                continue

            # Initialize the optimizer
            opt = optim.Adam(network.parameters(), lr=lr, betas=(0.9, 0.999))
            self._optimizers.append(opt)


            if scheduler_type == 'linear':
                # Set up LinearDecayLR with the corrected final learning rate multiplier
                self._schedulers.append(LinearDecayLR(opt, total_steps=total_iterations, decay_rate_100k=decay_rate_100k))
            # Setup for other scheduler types as before
            elif scheduler_type == 'exponential':
                # Calculate an appropriate gamma for exponential decay
                gamma = pow(decay_rate_100k, 1/STEPS_100K)
                self._schedulers.append(optim.lr_scheduler.StepLR(opt, step_size = 1, gamma=gamma))
            elif scheduler_type == 'cyclic':
                # Adjust CyclicLR setup without using min_lr
                base_lr = lr * decay_rate_100k * STEPS_100K/total_iterations # Assuming some relationship for demonstration
                max_lr = lr
                self._schedulers.append(CyclicLR(opt, base_lr=base_lr, max_lr=max_lr, step_size_up=LR_CYCLE_SIZE // 2, mode='triangular', cycle_momentum=False))
            else:
                raise ValueError(f"Unknown scheduler type: {scheduler_type}")

            self._clip_grad_ranges.append(clip_grad_range)
            self._max_grad_norms.append(max_grad_norm)

        self._target_networks = target_networks 
        self._networks = networks 
        self._tau = tau

    def get_optimizers(self):
        return self._optimizers

    def get_schedulers(self):
        return self._schedulers

<<<<<<< HEAD
    def clip_gradients(self, network_idx = None):
        if network_idx is None:
            for net in self._networks:  
                if self._max_grad_norm is not None:
                    torch.nn.utils.clip_grad_norm_(net.parameters(), self._max_grad_norm)
                if self._clip_grad_range is not None:
                    torch.nn.utils.clip_grad_value_(net.parameters(), self._clip_grad_range)
        else:
            net = self._networks[network_idx]  
            if self._max_grad_norm is not None:
                torch.nn.utils.clip_grad_norm_(net.parameters(), self._max_grad_norm)
            if self._clip_grad_range is not None:
                torch.nn.utils.clip_grad_value_(net.parameters(), self._clip_grad_range)
=======
    def clip_gradients(self):
        for idx, net in enumerate(self._networks):
            # Check if net is an instance of LearnableTD
            clip_grad_range = self._clip_grad_ranges[idx]
            max_grad_norm = self._max_grad_norms[idx]
            if isinstance(net, LearnableTD):
                # Specific handling for LearnableTD instances
                if max_grad_norm is not None:
                    torch.nn.utils.clip_grad_norm_(net.parameters(), max_grad_norm)
                if clip_grad_range is not None:
                    if net.raw_gamma.grad is not None:
                        net.raw_gamma.grad.clamp_(-clip_grad_range, clip_grad_range)
                    if net.raw_lambd.grad is not None:
                        net.raw_lambd.grad.clamp_(-clip_grad_range, clip_grad_range)
            else:
                # Handling for other network types
                if max_grad_norm is not None:
                    torch.nn.utils.clip_grad_norm_(net.parameters(), max_grad_norm)
                if clip_grad_range is not None:
                    torch.nn.utils.clip_grad_value_(net.parameters(), clip_grad_range)
>>>>>>> d1a854a0

    def update_optimizers(self, network_idx = None):
        if network_idx is None:
            for opt in self._optimizers:
                opt.step()
        else:
            self._optimizers[network_idx].step()

    def update_schedulers(self):
        for sc in self._schedulers:
            sc.step()

    def get_lr(self):
        return (self._optimizers[0]).param_groups[0]['lr']

    def update_target_networks(self):
        for target_network, local_network in zip(self._target_networks, self._networks):
            if target_network is None:
                continue
            for target_param, local_param in zip(target_network.parameters(), local_network.parameters()):
                target_param.data.copy_(self._tau * local_param.data + (1.0 - self._tau) * target_param.data)

    def get_networks(self):
        return self._networks
        
    def get_target_networks(self):
        return self._target_networks

    def set_train(self, training):
        for network in self._networks:
            if network is not None: 
                self._set_train(network, training)
        # If target network exists and needs to be set to train/eval mode.
        for target_network in self._target_networks:
            if target_network is not None:
                self._set_train(target_network, training)

    def _set_train(self, network, training):
        network.zero_grad()
        if training:
            network.train()
        else:
            network.eval()<|MERGE_RESOLUTION|>--- conflicted
+++ resolved
@@ -72,21 +72,6 @@
     def get_schedulers(self):
         return self._schedulers
 
-<<<<<<< HEAD
-    def clip_gradients(self, network_idx = None):
-        if network_idx is None:
-            for net in self._networks:  
-                if self._max_grad_norm is not None:
-                    torch.nn.utils.clip_grad_norm_(net.parameters(), self._max_grad_norm)
-                if self._clip_grad_range is not None:
-                    torch.nn.utils.clip_grad_value_(net.parameters(), self._clip_grad_range)
-        else:
-            net = self._networks[network_idx]  
-            if self._max_grad_norm is not None:
-                torch.nn.utils.clip_grad_norm_(net.parameters(), self._max_grad_norm)
-            if self._clip_grad_range is not None:
-                torch.nn.utils.clip_grad_value_(net.parameters(), self._clip_grad_range)
-=======
     def clip_gradients(self):
         for idx, net in enumerate(self._networks):
             # Check if net is an instance of LearnableTD
@@ -107,14 +92,10 @@
                     torch.nn.utils.clip_grad_norm_(net.parameters(), max_grad_norm)
                 if clip_grad_range is not None:
                     torch.nn.utils.clip_grad_value_(net.parameters(), clip_grad_range)
->>>>>>> d1a854a0
 
-    def update_optimizers(self, network_idx = None):
-        if network_idx is None:
-            for opt in self._optimizers:
-                opt.step()
-        else:
-            self._optimizers[network_idx].step()
+    def update_optimizers(self):
+        for opt in self._optimizers:
+            opt.step()
 
     def update_schedulers(self):
         for sc in self._schedulers:
