from nn.gpt import GPT
from nn.network_utils import ModelParams

class TrainingParameters:
    # Initialize training parameters for a reinforcement learning model.
    def __init__(self, batch_size=64, replay_ratio=1, train_interval=1, max_steps=100000, buffer_size=320000):
        self.batch_size = batch_size  # Number of samples processed before model update; larger batch size can lead to more stable but slower training.
        self.replay_ratio = replay_ratio  # Ratio for how often past experiences are reused in training (batch size / samples per step).
        self.train_interval = train_interval  # Frequency of training updates, based on the number of explorations before each update.
        self.max_steps = max_steps  # Maximum number of steps for the exploration phase. This defines the period over which the exploration strategy is applied.
        self.buffer_size = buffer_size  # Total size of the memory buffer, impacting how many past experiences can be stored.
        # Note: Training begins only after the replay buffer is filled to its full capacity.

class AlgorithmParameters:
    # Initialize algorithm parameters
<<<<<<< HEAD
    def __init__(self, gpt_seq_length=16, discount_factor=0.995, advantage_lambda=0.96, use_deterministic=False, use_masked_exploration=True):
        self.gpt_seq_length = gpt_seq_length  # Maximum sequence length for training and exploration. In training, it defines the length of sequences used for calculating TD steps. In exploration, it sets the upper limit for sequence length.
=======
    def __init__(self, gpt_seq_length=16, td_seq_length=20, discount_factor=0.99, advantage_lambda=0.95, use_deterministic=False, use_masked_exploration=True):
        self.gpt_seq_length = gpt_seq_length  
        # Defines the maximum input sequence length for the Critic, Actor, and Reverse-environment GPT models for causal learning.
        # This parameter sets the scope of historical and future context that the models can utilize for learning the state transition between current states and future states.

        self.td_seq_length = td_seq_length  
        # Specifies the sequence length used for calculating Temporal Difference (TD) returns for value estimates.
        # Intentionally set longer than gpt_seq_length, td_seq_length enables the Critic GPT model to estimate values across two gpt_seq_length intervals for future and current target values.
                
>>>>>>> d1a854a0
        self.discount_factor = discount_factor  # Discount factor for future rewards.
        self.advantage_lambda = advantage_lambda # TD (Temporal Difference) lambda parameter for weighting advantages in policy optimization.
        self.use_deterministic = use_deterministic  # Determines whether to use deterministic actions during training/evaluation.
        self.use_masked_exploration = use_masked_exploration # Enalbes sequence masking-based exploration, dynamically varying input sequence lengths by selective masking to promote internal strategy exploration without external noise.

class NetworkParameters:
    def __init__(self, num_layers=5, d_model=256, dropout=0.02, network_type=GPT):
        self.critic_network = network_type  # Selected model-based network used for the critic.
        self.actor_network = network_type  # Selected model-based network used for the actor.
        self.rev_env_network = network_type  # Selected model-based network for reverse environment modeling.
        self.critic_params = ModelParams(d_model=d_model, num_layers=num_layers, dropout=dropout)  # Parameters for the critic network.
        self.actor_params = ModelParams(d_model=d_model, num_layers=num_layers, dropout=dropout)  # Parameters for the actor network.
        self.rev_env_params = ModelParams(d_model=d_model - d_model//4, num_layers=num_layers, dropout=0.0)  # Parameters for the reverse environment network.

class OptimizationParameters:
    # Initialize optimization parameters
<<<<<<< HEAD
    def __init__(self, lr=1e-4, min_lr=1e-5, scheduler_type='exponential', tau=1e-1, use_target_network=True, clip_grad_range=None, max_grad_norm=2.0): 
=======
    def __init__(self, lr=1e-4, decay_rate_100k=0.1, scheduler_type='exponential', tau=0.1, use_target_network=True, clip_grad_range=None, max_grad_norm=1.0): 
>>>>>>> d1a854a0
        self.lr = lr  # Learning rate for optimization algorithms, crucial for convergence.
        self.decay_rate_100k = decay_rate_100k  # Decay rate for the learning rate every 100k steps.
        self.scheduler_type = scheduler_type  # Type of learning rate scheduler: 'linear', 'exponential', or 'cyclic'.
        self.tau = tau  # Target network update rate, used in algorithms with target networks.
        self.use_target_network = use_target_network  # Flag to determine whether to use target networks for stability.
        self.clip_grad_range = clip_grad_range  # Range for clipping gradients, preventing exploding gradients.
        self.max_grad_norm = max_grad_norm  # L2 norm threshold for gradient clipping to prevent exploding gradients.

class NormalizationParameters:
<<<<<<< HEAD
    def __init__(self, state_normalizer='running_mean_std', reward_normalizer=None, sum_reward_normalizer='running_mean_std', advantage_normalizer='running_mean_sqrt'):
=======
    def __init__(self, state_normalizer='running_mean_std', reward_normalizer=None, sum_reward_normalizer='running_mean_std', advantage_normalizer=None):
>>>>>>> d1a854a0
        self.state_normalizer = state_normalizer  # Defines the method for normalizing state values, using approaches like 'running_mean_std' or 'None'.
        self.reward_normalizer = reward_normalizer  # Defines the method for normalizing reward values, using approaches like 'running_mean_std' or 'None'.
        self.sum_reward_normalizer = sum_reward_normalizer  # Defines the method for normalizing reward values, using approaches like 'running_mean_std' or 'None'.
        self.advantage_normalizer = advantage_normalizer  # Defines the method for normalizing advantage values, using approaches like 'running_abs_mean', 'L1_norm', 'batch_norm', or 'None'.<|MERGE_RESOLUTION|>--- conflicted
+++ resolved
@@ -13,10 +13,6 @@
 
 class AlgorithmParameters:
     # Initialize algorithm parameters
-<<<<<<< HEAD
-    def __init__(self, gpt_seq_length=16, discount_factor=0.995, advantage_lambda=0.96, use_deterministic=False, use_masked_exploration=True):
-        self.gpt_seq_length = gpt_seq_length  # Maximum sequence length for training and exploration. In training, it defines the length of sequences used for calculating TD steps. In exploration, it sets the upper limit for sequence length.
-=======
     def __init__(self, gpt_seq_length=16, td_seq_length=20, discount_factor=0.99, advantage_lambda=0.95, use_deterministic=False, use_masked_exploration=True):
         self.gpt_seq_length = gpt_seq_length  
         # Defines the maximum input sequence length for the Critic, Actor, and Reverse-environment GPT models for causal learning.
@@ -26,7 +22,6 @@
         # Specifies the sequence length used for calculating Temporal Difference (TD) returns for value estimates.
         # Intentionally set longer than gpt_seq_length, td_seq_length enables the Critic GPT model to estimate values across two gpt_seq_length intervals for future and current target values.
                 
->>>>>>> d1a854a0
         self.discount_factor = discount_factor  # Discount factor for future rewards.
         self.advantage_lambda = advantage_lambda # TD (Temporal Difference) lambda parameter for weighting advantages in policy optimization.
         self.use_deterministic = use_deterministic  # Determines whether to use deterministic actions during training/evaluation.
@@ -43,11 +38,7 @@
 
 class OptimizationParameters:
     # Initialize optimization parameters
-<<<<<<< HEAD
-    def __init__(self, lr=1e-4, min_lr=1e-5, scheduler_type='exponential', tau=1e-1, use_target_network=True, clip_grad_range=None, max_grad_norm=2.0): 
-=======
     def __init__(self, lr=1e-4, decay_rate_100k=0.1, scheduler_type='exponential', tau=0.1, use_target_network=True, clip_grad_range=None, max_grad_norm=1.0): 
->>>>>>> d1a854a0
         self.lr = lr  # Learning rate for optimization algorithms, crucial for convergence.
         self.decay_rate_100k = decay_rate_100k  # Decay rate for the learning rate every 100k steps.
         self.scheduler_type = scheduler_type  # Type of learning rate scheduler: 'linear', 'exponential', or 'cyclic'.
@@ -57,11 +48,7 @@
         self.max_grad_norm = max_grad_norm  # L2 norm threshold for gradient clipping to prevent exploding gradients.
 
 class NormalizationParameters:
-<<<<<<< HEAD
-    def __init__(self, state_normalizer='running_mean_std', reward_normalizer=None, sum_reward_normalizer='running_mean_std', advantage_normalizer='running_mean_sqrt'):
-=======
     def __init__(self, state_normalizer='running_mean_std', reward_normalizer=None, sum_reward_normalizer='running_mean_std', advantage_normalizer=None):
->>>>>>> d1a854a0
         self.state_normalizer = state_normalizer  # Defines the method for normalizing state values, using approaches like 'running_mean_std' or 'None'.
         self.reward_normalizer = reward_normalizer  # Defines the method for normalizing reward values, using approaches like 'running_mean_std' or 'None'.
         self.sum_reward_normalizer = sum_reward_normalizer  # Defines the method for normalizing reward values, using approaches like 'running_mean_std' or 'None'.
