--- conflicted
+++ resolved
@@ -1,13 +1,7 @@
 import torch
 import torch.nn as nn
-<<<<<<< HEAD
 
 UPDATE_LEARNABLE_TD_INTERVAL = 4
-=======
-from training.trainer_utils import GradScaler
-
-UPDATE_LEARNABLE_TD_INTERVAL = 10
->>>>>>> ef8cdc81
 
 class LearnableTD(nn.Module):
     def __init__(self, max_seq_len, discount_factor, advantage_lambda, device):
