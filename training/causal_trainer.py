'''
    COPYRIGHT (c) 2022. CCNets, Inc. All Rights reserved.
    Title: Invertible-reasoning policy and reverse dynamics for causal reinforcement learning
    Author:
        PARK, JunHo
    Reference:    
        Algorithm Details: https://www.linkedin.com/feed/update/urn:li:activity:7109901892675125248
        Publication: https://patents.google.com/patent/WO2023167576A2/
'''
import torch
import copy
from training.base_trainer import BaseTrainer
from nn.roles.critic import SingleInputCritic
from nn.roles.actor import DualInputActor
from nn.roles.reverse_env import RevEnv
from utils.structure.data_structures  import BatchTrajectory
from utils.structure.metrics_recorder import create_training_metrics
from utils.init import set_seed
from training.trainer_utils import create_transformation_matrix
import math
            
class CausalTrainer(BaseTrainer):

    # This is the initialization of our Causal Reinforcement Learning (CRL) framework, setting up the networks and parameters.
    def __init__(self, rl_params, device):
        self.trainer_name = 'causal_rl'
        self.network_names = ['critic', 'actor', 'rev_env']
        critic_network = rl_params.network.critic_network
        actor_network = rl_params.network.actor_network
        rev_env_network = rl_params.network.rev_env_network
        self.critic_params = rl_params.critic_params
        self.actor_params = rl_params.actor_params
        self.rev_env_params = rl_params.rev_env_params

        env_config = rl_params.env_config
        state_size = env_config.state_size

        # Calculate dimensions for transformation matrices with descriptive naming
        # indicating the purpose or logic behind each dimensionality adjustment
        target_dim_for_cost = min(state_size, math.ceil(2 * max(math.sqrt(state_size), 1)))
        target_dim_for_error = min(state_size, math.ceil(max(math.sqrt(state_size), 1)))

        # Create transformation matrices for cost and error calculations, 
        # naming them to reflect their input and output dimensions and purpose
        self.cost_transformation_matrix = create_transformation_matrix(state_size, target_dim_for_cost).to(device)
        self.error_transformation_matrix = create_transformation_matrix(target_dim_for_cost, target_dim_for_error).to(device)
                        
        self.critic = SingleInputCritic(critic_network, env_config, rl_params.critic_params).to(device)
        self.actor = DualInputActor(actor_network, env_config, rl_params.use_deterministic, rl_params.actor_params).to(device)
        self.revEnv = RevEnv(rev_env_network, env_config, rl_params.rev_env_params).to(device)
        self.target_critic = copy.deepcopy(self.critic) 

        super(CausalTrainer, self).__init__(env_config, rl_params, 
                                        networks = [self.critic, self.actor, self.revEnv], \
                                        target_networks =[self.target_critic, None, None], \
                                        device = device
                                        )

    # This function uses the critic to estimate the value of a state, and then uses the actor to determine the action to take.
    # If in training mode, it samples an action based on exploration rate. Otherwise, it simply selects the most likely action.        
    def get_action(self, state, mask = None, training: bool = False):
        with torch.no_grad():
            estimated_value = self.critic(state, mask)
            if training and not self.use_deterministic:
                action = self.actor.sample_action(state, estimated_value, mask)
            else:
                action = self.actor.select_action(state, estimated_value, mask)
                
        return action

    def train_model(self, trajectory: BatchTrajectory):
        """Training method for the model."""

        self.init_train()
    
        # Selects a trajectory segment optimized for sequence-based model input, focusing on recent experiences.
        states, actions, rewards, next_states, dones, padding_mask, end_value = self.select_train_sequence(trajectory)
        
        # Get the estimated value of the current state from the critic network.
        estimated_value = self.critic(states, padding_mask)

        # Compute the expected value of the next state and the advantage of taking an action in the current state.
        expected_value = self.compute_expected_value(states, rewards, dones, padding_mask, future_value)
        
        # Calculate the value loss based on the difference between estimated and expected values.
        value_loss = self.calculate_value_loss(estimated_value, expected_value, padding_mask)   

        # Perform backpropagation to adjust the network parameters based on calculated losses.
        self.backwards(
            [self.critic],
            [[value_loss]])

        self.update_step('critic')

        # Get the estimated value of the current state from the critic network.
        estimated_value = self.critic(states, padding_mask)

        # Compute the expected value of the next state and the advantage of taking an action in the current state.
        advantage = self.compute_advantage(estimated_value, expected_value, padding_mask)

        # Predict the action that the actor would take for the current state and its estimated value.
        inferred_action = self.actor(states, estimated_value, padding_mask)

        reversed_state, recurred_state = self.process_parallel_rev_env(next_states, actions, inferred_action, estimated_value, padding_mask)
        
        forward_cost, reverse_cost, recurrent_cost = self.compute_transition_costs_from_states(states, reversed_state, recurred_state, reduce_feture_dim = True)
        
        coop_critic_error, coop_actor_error, coop_revEnv_error = self.compute_cooperative_errors_from_costs(forward_cost, reverse_cost, recurrent_cost, reduce_feture_dim = True)

<<<<<<< HEAD
=======
        expected_value = self.compute_expected_value(states, rewards, dones, padding_mask, end_value)
        
        advantage = self.compute_advantage(estimated_value, expected_value, padding_mask)
            
        # Calculate the value loss based on the difference between estimated and expected values.
        value_loss = self.calculate_value_loss(estimated_value, expected_value, padding_mask)   

>>>>>>> d1a854a0
        # Derive the critic loss from the cooperative critic error.
        critic_loss = self.select_tensor_reduction(coop_critic_error, padding_mask)
        
        # Calculate the actor loss by multiplying the advantage with the cooperative actor error.
        actor_loss = self.select_tensor_reduction(advantage * coop_actor_error, padding_mask)       

        # Derive the reverse-environment loss from the cooperative reverse-environment error.
        revEnv_loss = self.select_tensor_reduction(coop_revEnv_error, padding_mask)
        
        # Perform backpropagation to adjust the network parameters based on calculated losses.
        self.backwards(
            [self.critic, self.actor, self.revEnv],
            [[critic_loss], [actor_loss], [revEnv_loss]])

        # Update the network parameters.
        self.update_step()
        
        metrics = create_training_metrics(
            estimated_value=estimated_value,
            expected_value=expected_value,
            advantage=advantage,
            value_loss=value_loss,
            critic_loss=critic_loss,
            actor_loss=actor_loss,
            revEnv_loss=revEnv_loss,
            forward_cost=forward_cost,
            reverse_cost=reverse_cost,
            recurrent_cost=recurrent_cost,
            coop_critic_error=coop_critic_error,
            coop_actor_error=coop_actor_error,
            coop_revEnv_error=coop_revEnv_error
        )
        return metrics

    def compute_transition_costs_from_states(self, states, reversed_state, recurred_state, reduce_feture_dim = True):
        # Compute the forward cost by checking the discrepancy between the recurred and reversed states.
        forward_cost = self.cost_fn(recurred_state, reversed_state, reduce_feture_dim)
        # Compute the reverse cost by checking the discrepancy between the reversed state and the original state.
        reverse_cost = self.cost_fn(reversed_state, states, reduce_feture_dim)
        # Compute the recurrent cost by checking the discrepancy between the recurred state and the original state.
        recurrent_cost = self.cost_fn(recurred_state, states, reduce_feture_dim)
        return forward_cost, reverse_cost, recurrent_cost
    
    def compute_cooperative_errors_from_costs(self, forward_cost, reverse_cost, recurrent_cost, reduce_feture_dim = False):
        # Calculate the cooperative critic error using forward and reverse costs in relation to the recurrent cost.
        coop_critic_error = self.error_fn(forward_cost + reverse_cost, recurrent_cost, reduce_feture_dim)/2
        # Calculate the cooperative actor error using recurrent and forward costs in relation to the reverse cost.
        coop_actor_error = self.error_fn(recurrent_cost + forward_cost, reverse_cost, reduce_feture_dim)/2
        # Calculate the cooperative reverse-environment error using reverse and recurrent costs in relation to the forward cost.
        coop_revEnv_error = self.error_fn(reverse_cost + recurrent_cost, forward_cost, reduce_feture_dim)/2      
        return coop_critic_error, coop_actor_error, coop_revEnv_error

    def process_parallel_rev_env(self, next_states, actions, inferred_action, estimated_value, padding_mask):
        """
        Process the reverse-environment states in parallel.
        The presence of dropout in the reverse-environment model introduces stochasticity into the process, 
        affecting the reproducibility and consistency of the generated states (reversed_state and recurred_state). 
        To address this, the code employs a conditional mechanism:

        1. When dropout is enabled (`self.rev_env_params.dropout > 0.0`), 
        the method ensures identical stochasticity for both reversed_state and recurred_state by resetting the random seed (`set_seed(self.train_iter)`) before each call to `self.revEnv`. 
        This approach guarantees that both state generations encounter the same dropout pattern, maintaining consistency in their stochastic components. 

        2. In the absence of dropout (`self.rev_env_params.dropout == 0.0`), 
        the method concatenates inputs for both reversed and recurred states and processes them in a single pass through `self.revEnv`. 
        This approach is computationally efficient and leverages batch processing capabilities. 
        Since there's no dropout to introduce variability, there's no need for the seed-resetting step to ensure identical stochastic behavior between the state generations.

        :param next_states: Tensor of next states from the environment.
        :param actions: Tensor of actions taken.
        :param inferred_action: Tensor of inferred actions from the actor network.
        :param estimated_value: Tensor of estimated values from the critic network.
        :param padding_mask: Tensor for padding mask.
        :return: A tuple of (reversed_state, recurred_state).
        """
        batch_size = len(next_states)

        if self.rev_env_params.dropout > 0.0:
            set_seed(self.train_iter)
            reversed_state = self.revEnv(next_states, actions, estimated_value, padding_mask)

            set_seed(self.train_iter)
            recurred_state = self.revEnv(next_states, inferred_action, estimated_value.detach(), padding_mask)
        elif self.rev_env_params.dropout == 0.0:
            # Concatenate inputs for reversed and recurred states
            combined_next_states = torch.cat((next_states, next_states), dim=0)
            combined_actions = torch.cat((actions, inferred_action), dim=0)
            combined_estimated_values = torch.cat((estimated_value, estimated_value.detach()), dim=0)
            combined_padding_masks = torch.cat((padding_mask, padding_mask), dim=0)

            # Process the concatenated inputs through self.revEnv
            combined_states = self.revEnv(combined_next_states, combined_actions, combined_estimated_values, combined_padding_masks)

            # Split the results back into reversed_state and recurred_state
            reversed_state, recurred_state = combined_states.split(batch_size, dim=0)
        else:
            assert False, "Invalid dropout value for reverse environment model."
        
        return reversed_state, recurred_state

<<<<<<< HEAD
    def update_step(self, network_name = None):
        if network_name is not None:
            network_idx = self.network_names.index(network_name)
            self.clip_gradients(network_idx)
            self.update_optimizers(network_idx)
        else:
            self.clip_gradients()
            self.update_optimizers()
            self.update_target_networks()
            self.update_schedulers()
            self.train_iter += 1
            
=======
>>>>>>> d1a854a0
    def trainer_calculate_future_value(self, next_state, mask):
        with torch.no_grad():
            future_value = self.target_critic(next_state, mask)
        return future_value    

    def cost_fn(self, predict, target, reduce_feture_dim = False):
        cost = (predict - target.detach()).abs()
        if reduce_feture_dim:
            reduced_cost = torch.matmul(cost, self.cost_transformation_matrix)
        else:
            reduced_cost = cost 
        return reduced_cost
    
    def error_fn(self, predict, target, reduce_feture_dim = False):
        """
        Compute a balanced error between the combined predicted costs and a single target cost.

        The function addresses a specific scenario in Causal Reinforcement Learning where the predicted value 
        ('predict') is the sum of two cost values, and the target value ('target') is a single cost. The error 
        is the absolute difference between these values, halved to maintain proportional gradient scales. This 
        approach prevents the potential doubling of gradient magnitude due to the comparison of summed costs 
        against a single cost, thereby ensuring stable and effective learning.

        :param predict: Tensor representing the sum of two predicted cost values.
        :param target: Tensor representing a single target cost value.
        :return: Balanced error tensor.
        """
        error = (predict - target.detach()).abs()
        if reduce_feture_dim:
            reduced_error = torch.matmul(error, self.error_transformation_matrix)
        else:
            reduced_error = error 
        return reduced_error

    def backwards(self, networks, network_errors):
        """
        Compute the backward pass for each network based on the associated errors.

        In the Causal Reinforcement Learning framework, each network targets a distinct aspect of the causal graph 
        connecting the `next_state`, `action`, and `value` to the current `state`. The purpose of these networks is 
        to capture independent variables in this causal relationship. By backpropagating distinct errors 
        through each network, we ensure that each network hones in on its specific part of the causal graph.

        Step-by-step Explanation:
        1. Initially, all networks are set to not require gradients. This ensures that during the error 
        backpropagation, gradients won't be accidentally updated for the wrong network.
        2. For each network:    
        - The network is set to require gradients, making it the current target for the backpropagation.
        - The gradients of this and all subsequent networks in the list are zeroed out. This ensures 
            that gradient accumulation from any previous passes doesn't interfere with the current backpropagation.
        - For each error associated with the network, the error is backpropagated. The computation graph is 
            retained if there are more networks or errors to process; otherwise, it's discarded.
        - Once the errors for the current network are processed, it's set to not require gradients, ensuring 
            that the next error backpropagation won't affect it.
        3. Finally, all networks are set to require gradients again, preparing them for potential future forward passes.

        By this systematic, ordered backpropagation, we ensure each network learns its specific piece of the causal 
        puzzle, enhancing the independence and robustness of the overall learning process.
        
        :param networks: List of neural networks for which the gradients will be computed.
        :param network_errors: List of lists containing errors associated with each network.        
        """
        num_network = len(networks)
        # Temporarily disable gradient computation for all networks
        for network in networks:
            network.requires_grad_(False)        
        for net_idx, (network, errors) in enumerate(zip(networks, network_errors)):
            # Enable gradient computation for the current network
            network.requires_grad_(True)
            # Zero out the gradient for all networks starting from the current network
            for net in networks[net_idx:]:
                net.zero_grad()
            num_error = len(errors)
            for err_idx, error in enumerate(errors):
                # Decide whether to retain the computation graph based on the network and error index
                retain_graph = (net_idx < num_network - 1) or (err_idx < num_error - 1) 

                # Apply the discounted gradients in the backward pass
                error.backward(torch.ones_like(error), retain_graph=retain_graph)
            # Prevent gradient updates for the current network after its errors have been processed
            network.requires_grad_(False)
        # Restore gradient computation capability for all networks for potential future forward passes
        for network in networks:
            network.requires_grad_(True)
        return
    <|MERGE_RESOLUTION|>--- conflicted
+++ resolved
@@ -19,12 +19,13 @@
 from training.trainer_utils import create_transformation_matrix
 import math
             
+BASE_DIM_THRESHOLD = 8
 class CausalTrainer(BaseTrainer):
 
     # This is the initialization of our Causal Reinforcement Learning (CRL) framework, setting up the networks and parameters.
     def __init__(self, rl_params, device):
         self.trainer_name = 'causal_rl'
-        self.network_names = ['critic', 'actor', 'rev_env']
+        self.network_names = ["critic", "actor", "rev_env"]
         critic_network = rl_params.network.critic_network
         actor_network = rl_params.network.actor_network
         rev_env_network = rl_params.network.rev_env_network
@@ -37,13 +38,12 @@
 
         # Calculate dimensions for transformation matrices with descriptive naming
         # indicating the purpose or logic behind each dimensionality adjustment
-        target_dim_for_cost = min(state_size, math.ceil(2 * max(math.sqrt(state_size), 1)))
-        target_dim_for_error = min(state_size, math.ceil(max(math.sqrt(state_size), 1)))
-
-        # Create transformation matrices for cost and error calculations, 
+        # better naming than candidate 
+        target_dim_for_cost = max(int(max(math.sqrt(state_size), 1)), BASE_DIM_THRESHOLD)
+        
+        # Create transformation matrices for cost calculations, 
         # naming them to reflect their input and output dimensions and purpose
         self.cost_transformation_matrix = create_transformation_matrix(state_size, target_dim_for_cost).to(device)
-        self.error_transformation_matrix = create_transformation_matrix(target_dim_for_cost, target_dim_for_error).to(device)
                         
         self.critic = SingleInputCritic(critic_network, env_config, rl_params.critic_params).to(device)
         self.actor = DualInputActor(actor_network, env_config, rl_params.use_deterministic, rl_params.actor_params).to(device)
@@ -78,26 +78,7 @@
         
         # Get the estimated value of the current state from the critic network.
         estimated_value = self.critic(states, padding_mask)
-
-        # Compute the expected value of the next state and the advantage of taking an action in the current state.
-        expected_value = self.compute_expected_value(states, rewards, dones, padding_mask, future_value)
-        
-        # Calculate the value loss based on the difference between estimated and expected values.
-        value_loss = self.calculate_value_loss(estimated_value, expected_value, padding_mask)   
-
-        # Perform backpropagation to adjust the network parameters based on calculated losses.
-        self.backwards(
-            [self.critic],
-            [[value_loss]])
-
-        self.update_step('critic')
-
-        # Get the estimated value of the current state from the critic network.
-        estimated_value = self.critic(states, padding_mask)
-
-        # Compute the expected value of the next state and the advantage of taking an action in the current state.
-        advantage = self.compute_advantage(estimated_value, expected_value, padding_mask)
-
+            
         # Predict the action that the actor would take for the current state and its estimated value.
         inferred_action = self.actor(states, estimated_value, padding_mask)
 
@@ -105,10 +86,8 @@
         
         forward_cost, reverse_cost, recurrent_cost = self.compute_transition_costs_from_states(states, reversed_state, recurred_state, reduce_feture_dim = True)
         
-        coop_critic_error, coop_actor_error, coop_revEnv_error = self.compute_cooperative_errors_from_costs(forward_cost, reverse_cost, recurrent_cost, reduce_feture_dim = True)
-
-<<<<<<< HEAD
-=======
+        coop_critic_error, coop_actor_error, coop_revEnv_error = self.compute_cooperative_errors_from_costs(forward_cost, reverse_cost, recurrent_cost, reduce_feture_dim = False)
+
         expected_value = self.compute_expected_value(states, rewards, dones, padding_mask, end_value)
         
         advantage = self.compute_advantage(estimated_value, expected_value, padding_mask)
@@ -116,7 +95,6 @@
         # Calculate the value loss based on the difference between estimated and expected values.
         value_loss = self.calculate_value_loss(estimated_value, expected_value, padding_mask)   
 
->>>>>>> d1a854a0
         # Derive the critic loss from the cooperative critic error.
         critic_loss = self.select_tensor_reduction(coop_critic_error, padding_mask)
         
@@ -129,7 +107,7 @@
         # Perform backpropagation to adjust the network parameters based on calculated losses.
         self.backwards(
             [self.critic, self.actor, self.revEnv],
-            [[critic_loss], [actor_loss], [revEnv_loss]])
+            [[value_loss, critic_loss], [actor_loss], [revEnv_loss]])
 
         # Update the network parameters.
         self.update_step()
@@ -217,21 +195,6 @@
         
         return reversed_state, recurred_state
 
-<<<<<<< HEAD
-    def update_step(self, network_name = None):
-        if network_name is not None:
-            network_idx = self.network_names.index(network_name)
-            self.clip_gradients(network_idx)
-            self.update_optimizers(network_idx)
-        else:
-            self.clip_gradients()
-            self.update_optimizers()
-            self.update_target_networks()
-            self.update_schedulers()
-            self.train_iter += 1
-            
-=======
->>>>>>> d1a854a0
     def trainer_calculate_future_value(self, next_state, mask):
         with torch.no_grad():
             future_value = self.target_critic(next_state, mask)
@@ -261,7 +224,7 @@
         """
         error = (predict - target.detach()).abs()
         if reduce_feture_dim:
-            reduced_error = torch.matmul(error, self.error_transformation_matrix)
+            reduced_error = error.mean(dim=-1, keepdim=True)
         else:
             reduced_error = error 
         return reduced_error
