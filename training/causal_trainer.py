--- conflicted
+++ resolved
@@ -16,14 +16,10 @@
 from utils.structure.data_structures  import BatchTrajectory
 from utils.structure.metrics_recorder import create_training_metrics
 from utils.init import set_seed
-<<<<<<< HEAD
 from training.trainer_utils import create_transformation_matrix, calculate_latent_size, calculate_value_size
 from training.managers.normalization_manager import STATE_NORM_SCALE
 
 class CausalTrainer(BaseTrainer):
-=======
-from training.trainer_utils import create_transformation_matrix, calculate_latent_size
->>>>>>> ef8cdc81
 
 class CausalTrainer(BaseTrainer):
     # This is the initialization of our Causal Reinforcement Learning (CRL) framework, setting up the networks and parameters.
@@ -43,7 +39,6 @@
         # Calculate dimensions for transformation matrices with descriptive naming
         # indicating the purpose or logic behind each dimensionality adjustment
         # better naming than candidate 
-<<<<<<< HEAD
         target_dim_for_cost = calculate_latent_size(state_size)
         target_dim_for_error = min(target_dim_for_cost, state_size)
         value_size = calculate_value_size(state_size)
@@ -52,13 +47,6 @@
         # naming them to reflect their input and output dimensions and purpose
         self.cost_transformation_matrix = create_transformation_matrix(state_size, target_dim_for_cost).to(device)
         self.error_transformation_matrix = create_transformation_matrix(target_dim_for_cost, target_dim_for_error).to(device)
-=======
-        target_dim_for_error = calculate_latent_size(state_size)
-        
-        # Create transformation matrices for cost calculations, 
-        # naming them to reflect their input and output dimensions and purpose
-        self.cost_transformation_matrix = create_transformation_matrix(state_size, target_dim_for_error).to(device)
->>>>>>> ef8cdc81
                         
         self.critic = SingleInputCritic(critic_network, env_config, value_size, rl_params.critic_params).to(device)
         self.actor = DualInputActor(actor_network, env_config, value_size, rl_params.use_deterministic, rl_params.actor_params).to(device)
